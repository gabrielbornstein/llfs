--- conflicted
+++ resolved
@@ -338,11 +338,7 @@
   Pool& pool_;
   PageId key_;
   Optional<batt::Latch<std::shared_ptr<const PageView>>> value_;
-<<<<<<< HEAD
-  batt::Latch<std::shared_ptr<const PageView>>* p_value_{nullptr};
-=======
   batt::Latch<std::shared_ptr<const PageView>>* p_value_ = nullptr;
->>>>>>> 63015287
   std::atomic<u64> state_{0};
 #if LLFS_PAGE_CACHE_SLOT_UPDATE_POOL_REF_COUNT
   std::atomic<u64> ref_count_{0};
