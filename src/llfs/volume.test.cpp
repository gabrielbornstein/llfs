--- conflicted
+++ resolved
@@ -1638,12 +1638,8 @@
 
         LLFS_VLOG(1) << "checking ref counts...";
 
-<<<<<<< HEAD
         for (std::shared_ptr<const llfs::PageCache::PageDeviceEntry> entry :
              sim.cache()->devices_with_page_size(1 * kKiB)) {
-=======
-        for (llfs::PageDeviceEntry* entry : sim.cache()->devices_with_page_size(1 * kKiB)) {
->>>>>>> b27ffc2d
           BATT_CHECK_NOT_NULLPTR(entry);
           for (llfs::PageId page_id : page_ids) {
             EXPECT_EQ(entry->arena.allocator().get_ref_count(page_id).first, kExpectedRefCount);
@@ -1931,36 +1927,24 @@
     if (state.recovered_second_page) {
       EXPECT_FALSE(state.second_job_will_not_commit);
 
-<<<<<<< HEAD
       for (std::shared_ptr<const llfs::PageCache::PageDeviceEntry> entry :
            sim.cache()->devices_with_page_size(1 * kKiB)) {
-=======
-      for (llfs::PageDeviceEntry* entry : sim.cache()->devices_with_page_size(1 * kKiB)) {
->>>>>>> b27ffc2d
         BATT_CHECK_NOT_NULLPTR(entry);
         EXPECT_EQ(entry->arena.allocator().free_pool_size(), this->pages_per_device - 1);
         EXPECT_EQ(entry->arena.allocator().get_ref_count(state.first_page_id).first, 3);
         ASSERT_TRUE(sim.has_data_for_page_id(state.first_page_id).ok());
         EXPECT_TRUE(*sim.has_data_for_page_id(state.first_page_id));
       }
-<<<<<<< HEAD
       for (std::shared_ptr<const llfs::PageCache::PageDeviceEntry> entry :
            sim.cache()->devices_with_page_size(2 * kKiB)) {
-=======
-      for (llfs::PageDeviceEntry* entry : sim.cache()->devices_with_page_size(2 * kKiB)) {
->>>>>>> b27ffc2d
         BATT_CHECK_NOT_NULLPTR(entry);
         EXPECT_EQ(entry->arena.allocator().free_pool_size(), this->pages_per_device - 1);
         EXPECT_EQ(entry->arena.allocator().get_ref_count(state.second_root_page_id).first, 2);
         ASSERT_TRUE(sim.has_data_for_page_id(state.second_root_page_id).ok());
         EXPECT_TRUE(*sim.has_data_for_page_id(state.second_root_page_id));
       }
-<<<<<<< HEAD
       for (std::shared_ptr<const llfs::PageCache::PageDeviceEntry> entry :
            sim.cache()->devices_with_page_size(4 * kKiB)) {
-=======
-      for (llfs::PageDeviceEntry* entry : sim.cache()->devices_with_page_size(4 * kKiB)) {
->>>>>>> b27ffc2d
         BATT_CHECK_NOT_NULLPTR(entry);
         EXPECT_EQ(entry->arena.allocator().free_pool_size(), this->pages_per_device - 1);
         EXPECT_EQ(entry->arena.allocator().get_ref_count(state.third_page_id).first, 2);
@@ -1968,24 +1952,16 @@
         EXPECT_TRUE(*sim.has_data_for_page_id(state.third_page_id));
       }
     } else {
-<<<<<<< HEAD
       for (std::shared_ptr<const llfs::PageCache::PageDeviceEntry> entry :
            sim.cache()->devices_with_page_size(1 * kKiB)) {
-=======
-      for (llfs::PageDeviceEntry* entry : sim.cache()->devices_with_page_size(1 * kKiB)) {
->>>>>>> b27ffc2d
         BATT_CHECK_NOT_NULLPTR(entry);
         EXPECT_EQ(entry->arena.allocator().free_pool_size(), this->pages_per_device - 1);
         EXPECT_EQ(entry->arena.allocator().get_ref_count(state.first_page_id).first, 2);
         ASSERT_TRUE(sim.has_data_for_page_id(state.first_page_id).ok());
         EXPECT_TRUE(*sim.has_data_for_page_id(state.first_page_id));
       }
-<<<<<<< HEAD
       for (std::shared_ptr<const llfs::PageCache::PageDeviceEntry> entry :
            sim.cache()->devices_with_page_size(2 * kKiB)) {
-=======
-      for (llfs::PageDeviceEntry* entry : sim.cache()->devices_with_page_size(2 * kKiB)) {
->>>>>>> b27ffc2d
         BATT_CHECK_NOT_NULLPTR(entry);
         EXPECT_EQ(entry->arena.allocator().free_pool_size(), this->pages_per_device);
         if (state.second_root_page_id.is_valid()) {
@@ -1996,12 +1972,8 @@
           }
         }
       }
-<<<<<<< HEAD
       for (std::shared_ptr<const llfs::PageCache::PageDeviceEntry> entry :
            sim.cache()->devices_with_page_size(4 * kKiB)) {
-=======
-      for (llfs::PageDeviceEntry* entry : sim.cache()->devices_with_page_size(4 * kKiB)) {
->>>>>>> b27ffc2d
         BATT_CHECK_NOT_NULLPTR(entry);
         EXPECT_EQ(entry->arena.allocator().free_pool_size(), this->pages_per_device);
         if (state.third_page_id.is_valid()) {
