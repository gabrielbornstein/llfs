--- conflicted
+++ resolved
@@ -168,11 +168,7 @@
              metadata.ids->recycler_uuid,
              metadata.ids->trimmer_uuid,
          }) {
-<<<<<<< HEAD
       for (std::shared_ptr<const PageCache::PageDeviceEntry> entry : cache->all_devices()) {
-=======
-      for (PageDeviceEntry* entry : cache->all_devices()) {
->>>>>>> b27ffc2d
         BATT_CHECK_NOT_NULLPTR(entry);
         const PageArena& arena = entry->arena;
         Optional<PageAllocatorAttachmentStatus> attachment =
@@ -284,11 +280,7 @@
              metadata.ids->recycler_uuid,
              metadata.ids->trimmer_uuid,
          }) {
-<<<<<<< HEAD
       for (std::shared_ptr<const PageCache::PageDeviceEntry> entry : cache->all_devices()) {
-=======
-      for (PageDeviceEntry* entry : cache->all_devices()) {
->>>>>>> b27ffc2d
         BATT_CHECK_NOT_NULLPTR(entry);
         BATT_REQUIRE_OK(entry->arena.allocator().notify_user_recovered(uuid));
       }
